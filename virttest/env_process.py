--- conflicted
+++ resolved
@@ -1303,14 +1303,7 @@
             except test_setup.PolkitRulesSetupError as e:
                 LOG.error(str(e))
             except Exception as e:
-<<<<<<< HEAD
-                logging.error("Unexpected error: '%s'" % str(e))
-=======
                 LOG.error("Unexpected error: '%s'" % str(e))
-            if libvirtd_inst is None:
-                libvirtd_inst = utils_libvirtd.Libvirtd("virtqemud")
-            libvirtd_inst.restart()
->>>>>>> 6b9a6eb7
 
     # Execute any pre_commands
     if params.get("pre_command"):
