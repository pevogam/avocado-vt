--- conflicted
+++ resolved
@@ -18,11 +18,7 @@
 from . import utils_selinux
 from . import defaults
 from . import arch
-<<<<<<< HEAD
-=======
-from .compat_52lts import results_stdout_52lts
 from .compat import get_opt
->>>>>>> 20d96f4f
 
 
 LOG = logging.getLogger("avocado.app")
