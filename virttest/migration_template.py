--- conflicted
+++ resolved
@@ -918,8 +918,7 @@
         """
         Cleanup env
         """
-<<<<<<< HEAD
-        logging.info("Start to clean up env")
+        LOG.info("Start to clean up env")
 
         undef_opts = "--managed-save --snapshots-metadata"
         if libvirt_version.version_compare(7, 5, 0):
@@ -927,46 +926,37 @@
 
         # Destroy vms on src host(if vm is migrated back)\
         # or dest host(if vm is not migrated back)
-        logging.info("Remove vms on src or dest host")
+        LOG.info("Remove vms on src or dest host")
         for vm in self.vms:
             try:
                 vm.remove(undef_opts=undef_opts)
             except Exception as detail:
-                logging.warning("Failed to remove vm %s, detail: %s",
-                                vm.name, detail)
+                LOG.warning("Failed to remove vm %s, detail: %s",
+                            vm.name, detail)
                 continue
-            logging.debug("Vm %s is removed", vm.name)
+            LOG.debug("Vm %s is removed", vm.name)
 
         # Need to undefine vms on src host(if vm is not migrated back)
-        logging.info("Undefine vms on src host")
+        LOG.info("Undefine vms on src host")
         for backup in self.vm_xml_backup:
             try:
                 backup.undefine(options=undef_opts)
             except Exception as detail:
-                logging.warning("Failed to undefine vm %s, detail: %s",
-                                backup.vm_name, detail)
+                LOG.warning("Failed to undefine vm %s, detail: %s",
+                            backup.vm_name, detail)
                 continue
-            logging.debug("Vm %s is undefined", backup.vm_name)
+            LOG.debug("Vm %s is undefined", backup.vm_name)
 
         # Recover vm definition on src host
-        logging.info("Recover vm definition on source")
-=======
-        LOG.debug("Start to clean up env")
-        # Shutdown vms
-        for vm in self.vms:
-            vm.destroy()
-
-        # Recover source vm definition (just in case).
         LOG.info("Recover vm definition on source")
->>>>>>> 6b9a6eb7
         for backup in self.vm_xml_backup:
             try:
                 backup.define()
             except Exception as detail:
-                logging.warning("Failed to define vm %s, detail: %s",
-                                backup.vm_name, detail)
+                LOG.warning("Failed to define vm %s, detail: %s",
+                            backup.vm_name, detail)
                 continue
-            logging.debug("Vm %s is restored", backup.vm_name)
+            LOG.debug("Vm %s is restored", backup.vm_name)
 
         # Clean up ssh, tcp, tls test env
         if self.objs_list and len(self.objs_list) > 0:
