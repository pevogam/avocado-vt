--- conflicted
+++ resolved
@@ -372,11 +372,8 @@
                  'autostart', 'persistent', 'forward', 'mac', 'ip',
                  'bandwidth_inbound', 'bandwidth_outbound', 'portgroup',
                  'dns', 'domain_name', 'nat_port', 'forward_interface',
-<<<<<<< HEAD
-                 'routes', 'virtualport_type', 'mtu')
-=======
-                 'routes', 'virtualport_type', 'vf_list', 'driver', 'pf')
->>>>>>> 24145fe0
+                 'routes', 'virtualport_type', 'vf_list', 'driver', 'pf',
+                 'mtu')
 
     __uncompareable__ = base.LibvirtXMLBase.__uncompareable__ + (
         'defined', 'active',
